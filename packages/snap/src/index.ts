--- conflicted
+++ resolved
@@ -1,11 +1,7 @@
 import { OnRpcRequestHandler } from "@metamask/snaps-types";
 import { panel, text } from "@metamask/snaps-ui";
 import { initializeChains } from "./initialize";
-<<<<<<< HEAD
-import { Chains } from "./types/chains";
-=======
 import { Chain, Chains, Fees } from "./types/chains";
->>>>>>> cfd9b15d
 import { Address } from "./types/address";
 import { ChainState, AddressState } from "./state";
 import { Result } from "./types/result";
@@ -19,18 +15,12 @@
  * @returns A result object.
  * @throws If the request method is not valid for this snap.
  */
-<<<<<<< HEAD
-export const onRpcRequest: OnRpcRequestHandler = async ({ request }) => {
-  let confirmation: any;
-
-=======
 export const onRpcRequest: OnRpcRequestHandler = async ({ request }): Promise<Result> => {
   let res: Object = {};
->>>>>>> cfd9b15d
   switch (request.method) {
     case "initialize":
       // Ensure user confirms initializing Cosmos snap
-      confirmation = await snap.request({
+      let confirmation = await snap.request({
         method: "snap_dialog",
         params: {
           type: "confirmation",
@@ -41,22 +31,12 @@
           ]),
         },
       });
-
       let chains = new Chains([]);
-
-      if (!confirmation) {
-        throw new Error("Initialization declined");
-      }
-
-      let chainList = await initializeChains();
-      chains = new Chains(chainList);
-
+      if (confirmation) {
+        let chainList = await initializeChains();
+        chains = new Chains(chainList);
+      }
       // add all the default chains into Metamask state
-<<<<<<< HEAD
-      let res = await ChainState.addChains(chains);
-      return res;
-
-=======
       res = await ChainState.addChains(chains);
 
       return {
@@ -64,7 +44,6 @@
         success: true,
         statusCode: 200
       };
->>>>>>> cfd9b15d
     case "transact":
       // Send a transaction to the wallet
       if (
@@ -189,9 +168,6 @@
         chain_id: request.params.chain_id,
       };
 
-<<<<<<< HEAD
-      return await AddressState.addAddress(new_address);
-=======
       res = await AddressState.addAddress(new_address);
 
       return {
@@ -199,7 +175,6 @@
         success: true,
         statusCode: 201
       };
->>>>>>> cfd9b15d
 
     case "deleteAddress":
       // Ensure deleteAddress request is valid
@@ -232,17 +207,13 @@
         throw new Error("Delete address action declined");
       }
 
-<<<<<<< HEAD
-      return await AddressState.removeAddress(request.params.address);
-=======
-      res = await AddressState.removeAddress(request.params.chain_id)
-
-      return {
-        data: res,
-        success: true,
-        statusCode: 201
-      };
->>>>>>> cfd9b15d
+      res = await AddressState.removeAddress(request.params.address)
+
+      return {
+        data: res,
+        success: true,
+        statusCode: 201
+      };
 
     case "getAddresses":
       // Get all addresses from the address book in wallet state
