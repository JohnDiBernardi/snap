--- conflicted
+++ resolved
@@ -230,11 +230,7 @@
       },
     });
 
-<<<<<<< HEAD
-    return true;
-=======
     return addresses
->>>>>>> cfd9b15d
   }
 
   /**
@@ -271,11 +267,7 @@
     return true;
   }
 
-<<<<<<< HEAD
-  public static async removeAddress(address: string) {
-=======
-  public static async removeAddress(chain_id: string): Promise<Addresses> {
->>>>>>> cfd9b15d
+  public static async removeAddress(address: string): Promise<Addresses> {
     // get the current state of addresses in Metamask we will add address into
     const data = await snap.request({
       method: "snap_manageState",
@@ -310,10 +302,6 @@
       },
     });
 
-<<<<<<< HEAD
-    return true;
-=======
     return addresses
->>>>>>> cfd9b15d
   }
 }