--- conflicted
+++ resolved
@@ -7,42 +7,6 @@
 	import { LOCAL_STORAGE_CHAINS } from '../utils/general';
 	import { chains } from '../store/chains';
 
-<<<<<<< HEAD
-	let isMetaMaskInstalledValue = false;
-	let isSnapInstalledValue = false;
-	let isSnapInitValue = false;
-  let loading = false;
-
-	$: if (isMetaMaskInstalledValue && isSnapInitValue && isSnapInstalledValue) {
-		$state.connected = true;
-    loading = false;
-		goto("/balances");
-	}
-
-	const initializeData = async () => {
-    try {
-      loading = true;
-      isMetaMaskInstalledValue = isMetaMaskInstalled() ?? false;
-      isSnapInstalledValue = await isSnapInstalled() ?? false;
-      isSnapInitValue = (localStorage.getItem(LOCAL_STORAGE_INIT) === "true");
-      loading = false;
-    } catch (err: any) {
-      $state.alertText = err.message
-      $state.alertType = "danger"
-      $state.showAlert = true
-    }
-	};
-
-	const runInstallSnap = async () => {
-    try {
-      loading = true;
-      await installSnap();
-      isSnapInstalledValue = true;
-      isSnapInitValue = false;
-      loading = false;
-    } catch (err: any) {
-      $state.alertText = err.message
-=======
 	const runInstallSnap = async () => {
     try {
       $state.loading = true;
@@ -53,7 +17,6 @@
     } catch (err: any) {
       $state.loading = false;
       $state.alertText = `${err.message}`
->>>>>>> ae50719c
       $state.alertType = "danger"
       $state.showAlert = true
     }
@@ -94,13 +57,8 @@
             <div>
               <div class="grid gap-4 grid-cols-1 sm:grid-cols-1 md:grid-cols-3 mb-8 group-24">
                   <Step
-<<<<<<< HEAD
-                      loading={loading}
-                      disabled = {isMetaMaskInstalledValue}
-=======
                       bind:loading={$state.loading}
                       disabled = {$state.isMetaMaskInstalledValue}
->>>>>>> ae50719c
                       action={() => { window.open('https://metamask.io/download', '_blank') }}
                       complete={$state.isMetaMaskInstalledValue}
                       stepNumber="1"
@@ -113,13 +71,8 @@
                   />
 
                   <Step
-<<<<<<< HEAD
-                      loading={loading}
-                      disabled={!isMetaMaskInstalledValue || isSnapInstalledValue}
-=======
                       bind:loading={$state.loading}
                       disabled={!$state.isMetaMaskInstalledValue || $state.isSnapInstalledValue}
->>>>>>> ae50719c
                       action={runInstallSnap}
                       complete={$state.isSnapInstalledValue}
                       stepNumber="2"
@@ -132,13 +85,8 @@
                   />
 
                   <Step 
-<<<<<<< HEAD
-                      loading={loading}
-                      disabled={!isMetaMaskInstalledValue || !isSnapInstalledValue || isSnapInitValue}
-=======
                       bind:loading={$state.loading}
                       disabled={!$state.isMetaMaskInstalledValue || !$state.isSnapInstalledValue || $state.isSnapInitValue}
->>>>>>> ae50719c
                       action={async () => { await initializeSnap(); }}
                       complete={$state.isSnapInitValue}
                       stepNumber="3"
